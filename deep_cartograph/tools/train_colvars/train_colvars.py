# Import modules
import os
import time
import shutil
import argparse
import logging.config
from pathlib import Path
from typing import Dict, List, Literal, Union

from deep_cartograph.tools.train_colvars.train_colvars_workflow import TrainColvarsWorkflow

########
# TOOL #
########

def set_logger(verbose: bool):
    """
    Function that sets the logging configuration. If verbose is True, it sets the logging level to DEBUG.
    If verbose is False, it sets the logging level to INFO.

    Inputs
    ------

        verbose (bool): If True, sets the logging level to DEBUG. If False, sets the logging level to INFO.
    """
    # Issue warning if logging is already configured
    if logging.getLogger().hasHandlers():
        logging.warning("Logging has already been configured in the root logger. This may lead to unexpected behavior.")
    
    # Get the path to this file
    file_path = Path(os.path.abspath(__file__))

    # Get the path to the package
    tool_path = file_path.parent
    all_tools_path = tool_path.parent
    package_path = all_tools_path.parent

    info_config_path = os.path.join(package_path, "log_config/info_configuration.ini")
    debug_config_path = os.path.join(package_path, "log_config/debug_configuration.ini")
    
    # Check the existence of the configuration files
    if not os.path.exists(info_config_path):
        raise FileNotFoundError(f"Configuration file not found: {info_config_path}")
    
    if not os.path.exists(debug_config_path):
        raise FileNotFoundError(f"Configuration file not found: {debug_config_path}")
    
    if verbose:
        logging.config.fileConfig(debug_config_path, disable_existing_loggers=True)
    else:
        logging.config.fileConfig(info_config_path, disable_existing_loggers=True)

    logger = logging.getLogger("deep_cartograph")

    logger.info("Deep Cartograph: package for projecting and clustering trajectories using collective variables.")

########
# MAIN #
########

def train_colvars(configuration: Dict, colvars_path: str, feature_constraints: Union[List[str], str, None] = None, 
<<<<<<< HEAD
                  ref_colvars_path: List[str] = None, ref_labels: List[str] = None, dimension: int = None, 
                  cvs: List[Literal['pca', 'ae', 'tica', 'deep_tica']] = None, trajectory: str = None, 
                  topology: str = None, samples_per_frame: float = 1, output_folder: str = 'train_colvars'):
=======
                  ref_colvars_path: Union[List[str], None] = None, ref_labels: Union[List[str], None] = None, dimension: Union[int, None] = None, 
                  cvs: Union[List[Literal['pca', 'ae', 'tica', 'dtica']], None] = None, trajectory: Union[str, None] = None, 
                  topology: Union[str, None] = None, samples_per_frame: Union[float, None] = 1, output_folder: str = 'train_colvars'):
>>>>>>> 1db6ee7a
    """
    Function that trains collective variables using the mlcolvar library. 

    The following CVs can be computed: 

        - pca (Principal Component Analysis) 
        - ae (Autoencoder)
        - tica (Time Independent Component Analysis)
        - deep_tica (Deep Time Independent Component Analysis)

    It also plots an estimate of the Free Energy Surface (FES) along the CVs from the trajectory data.

    Parameters
    ----------

        configuration:       configuration dictionary (see default_config.yml for more information)
        colvars_path:        path to the colvars file with the input data (samples of features)
        feature_constraints: list with the features to use for the training | str with regex to filter feature names. If None, all features but *labels, time, *bias and *walker are used from the colvars file
        ref_colvars_path:    list of paths to colvars files with reference data. If None, no reference data is used
        ref_labels:          list of labels to identify the reference data. If None, the reference data is identified as 'reference data i'
        cv_dimension:        dimension of the CVs to train or compute, if None, the value in the configuration file is used
        cvs:                 List of collective variables to train or compute (pca, ae, tica, deep_tica), if None, the ones in the configuration file are used
        trajectory_path:     path to the trajectory file that will be clustered
        topology_path:       path to the topology file of the system
        samples_per_frame:   samples in the colvars file for each frame in the trajectory file. Calculated with: samples_per_frame = (trajectory saving frequency)/(colvars saving frequency)
        output_folder:       path to folder where the output files are saved, if not given, a folder named 'output' is created
    """
    
    logger = logging.getLogger("deep_cartograph")

    # Title
    logger.info("================================")
    logger.info("Training of Collective Variables")
    logger.info("================================")
    logger.info("Training of collective variables using the mlcolvar library.")

    # Start timer
    start_time = time.time()
    
    # Create a TrainColvarsWorkflow object 
    workflow = TrainColvarsWorkflow(
        configuration=configuration,
        colvars_path=colvars_path,
        feature_constraints=feature_constraints,
        ref_colvars_path=ref_colvars_path,
        ref_labels=ref_labels,
        cv_dimension=dimension,
        cvs=cvs,
        trajectory_path=trajectory,
        topology_path=topology,
        samples_per_frame=samples_per_frame,
        output_folder=output_folder
    )
        
    # Run the workflow
    workflow.run()
    
    # End timer
    elapsed_time = time.time() - start_time
    logger.info('Elapsed time (Train colvars): %s', time.strftime("%H h %M min %S s", time.gmtime(elapsed_time)))

if __name__ == "__main__":

    from deep_cartograph.modules.common import get_unique_path, create_output_folder, read_configuration, read_feature_constraints

    parser = argparse.ArgumentParser("Deep Cartograph: Train Collective Variables", description="Train collective variables using the mlcolvar library.")

    parser.add_argument('-conf', '-configuration', dest='configuration_path', type=str, help='Path to configuration file (.yml)', required=True)
    parser.add_argument('-colvars', dest='colvars_path', type=str, help='Path to the colvars file with feature samples.', required=True)
    parser.add_argument('-trajectory', dest='trajectory', help="""Path to trajectory file corresponding to the colvars file. The feature samples in the 
                        colvars file must correspond to frames of this trajectory. Used to create structure clusters.""", required=False)
    parser.add_argument('-topology', dest='topology', help="Path to topology file of the trajectory.", required=False)
    parser.add_argument('-samples_per_frame', dest='samples_per_frame', type=float, help="""Samples in the colvars file for each frame in the trajectory file. 
                        Calculated with: samples_per_frame = (trajectory saving frequency)/(colvars saving frequency).""", required=False)
    parser.add_argument('-ref_colvars', dest='ref_colvars_path', type=str, help='Path to the colvars file with the reference data', required=False)
    parser.add_argument('-label_reference', dest='label_reference', action='store_true', help="Use labels for reference data (names of the files in the reference folder)", default=False)
    parser.add_argument('-features_path', type=str, help='Path to a file containing the list of features that should be used (these are used if the path is given)', required=False)
    parser.add_argument('-features_regex', type=str, help='Regex to filter the features (features_path is prioritized over this, mutually exclusive)', required=False)
    parser.add_argument('-dim', '-dimension', dest='dimension', type=int, help='Dimension of the CV to train or compute', required=False)
    parser.add_argument('-cvs', nargs='+', help='Collective variables to train or compute (pca, ae, tica, deep_tica)', required=False)
    parser.add_argument('-out', '-output', dest='output_folder', help='Path to the output folder', required=True)
    parser.add_argument('-v', '--verbose', dest='verbose', action='store_true', help='Set the logging level to DEBUG', default=False)

    args = parser.parse_args()

    # Set logger
    set_logger(verbose=args.verbose)

    # Create unique output directory
    output_folder = get_unique_path(args.output_folder)
    create_output_folder(output_folder)

    # Read configuration
    configuration = read_configuration(args.configuration_path)

    # Read features to use
    feature_constraints = read_feature_constraints(args.features_path, args.features_regex)

    # Reference data should be list or None - see train_colvars API
    ref_labels = None
    ref_colvars_path = None
    if args.ref_colvars_path:
        ref_colvars_path = [args.ref_colvars_path]
        if args.label_reference:
            ref_labels = [Path(args.ref_colvars_path).stem]
            
    # Create a TrainColvarsWorkflow object and run the workflow
    train_colvars(
        configuration = configuration,
        colvars_path = args.colvars_path,
        feature_constraints = feature_constraints,
        ref_colvars_path = ref_colvars_path,
        ref_labels = ref_labels,
        dimension = args.dimension,
        cvs = args.cvs,
        trajectory = args.trajectory,
        topology = args.topology,
        samples_per_frame = args.samples_per_frame,
        output_folder = output_folder)

    # Move log file to output folder
    shutil.move('deep_cartograph.log', os.path.join(output_folder, 'deep_cartograph.log'))<|MERGE_RESOLUTION|>--- conflicted
+++ resolved
@@ -59,15 +59,9 @@
 ########
 
 def train_colvars(configuration: Dict, colvars_path: str, feature_constraints: Union[List[str], str, None] = None, 
-<<<<<<< HEAD
-                  ref_colvars_path: List[str] = None, ref_labels: List[str] = None, dimension: int = None, 
-                  cvs: List[Literal['pca', 'ae', 'tica', 'deep_tica']] = None, trajectory: str = None, 
-                  topology: str = None, samples_per_frame: float = 1, output_folder: str = 'train_colvars'):
-=======
                   ref_colvars_path: Union[List[str], None] = None, ref_labels: Union[List[str], None] = None, dimension: Union[int, None] = None, 
-                  cvs: Union[List[Literal['pca', 'ae', 'tica', 'dtica']], None] = None, trajectory: Union[str, None] = None, 
+                  cvs: Union[List[Literal['pca', 'ae', 'tica', 'deep_tica']], None] = None, trajectory: Union[str, None] = None, 
                   topology: Union[str, None] = None, samples_per_frame: Union[float, None] = 1, output_folder: str = 'train_colvars'):
->>>>>>> 1db6ee7a
     """
     Function that trains collective variables using the mlcolvar library. 
 
